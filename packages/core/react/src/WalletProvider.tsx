--- conflicted
+++ resolved
@@ -94,7 +94,7 @@
             } catch (error: any) {
                 // Clear the selected wallet
                 setName(null);
-                // Don't throw error, but handleError will still be called
+                // Don't throw error, but onError will still be called
             } finally {
                 setConnecting(false);
                 isConnecting.current = false;
@@ -123,7 +123,7 @@
     );
 
     // Handle the adapter's connect event
-    const onConnect = useCallback(() => {
+    const handleConnect = useCallback(() => {
         if (!adapter) return;
 
         const { connected, publicKey } = adapter;
@@ -131,7 +131,7 @@
     }, [adapter, setState]);
 
     // Handle the adapter's disconnect event
-    const onDisconnect = useCallback(() => {
+    const handleDisconnect = useCallback(() => {
         // Clear the selected wallet unless the window is unloading
         if (!isUnloading.current) setName(null);
     }, [isUnloading, setName]);
@@ -141,9 +141,7 @@
         (error: WalletError) => {
             // Call the provided error handler unless the window is unloading
             if (!isUnloading.current) {
-                onError
-                    ? onError(error)
-                    : console.error(error);
+                (onError || console.error)(error);
             }
             return error;
         },
@@ -173,13 +171,24 @@
         } catch (error: any) {
             // Clear the selected wallet
             setName(null);
-            // Rethrow the error, and handleError will also be called
+            // Rethrow the error, and onError will also be called
             throw error;
         } finally {
             setConnecting(false);
             isConnecting.current = false;
         }
-    }, [isConnecting, connecting, disconnecting, connected, wallet, adapter, handleError, ready, setConnecting, setName]);
+    }, [
+        isConnecting,
+        connecting,
+        disconnecting,
+        connected,
+        wallet,
+        adapter,
+        handleError,
+        ready,
+        setConnecting,
+        setName,
+    ]);
 
     // Disconnect the adapter from the wallet
     const disconnect = useCallback(async () => {
@@ -193,7 +202,7 @@
         } catch (error: any) {
             // Clear the selected wallet
             setName(null);
-            // Rethrow the error, and handleError will also be called
+            // Rethrow the error, and onError will also be called
             throw error;
         } finally {
             setDisconnecting(false);
@@ -250,20 +259,16 @@
     // Setup and teardown event listeners when the adapter changes
     useEffect(() => {
         if (adapter) {
-            adapter.on('connect', onConnect);
-            adapter.on('disconnect', onDisconnect);
+            adapter.on('connect', handleConnect);
+            adapter.on('disconnect', handleDisconnect);
             adapter.on('error', handleError);
             return () => {
-                adapter.off('connect', onConnect);
-                adapter.off('disconnect', onDisconnect);
+                adapter.off('connect', handleConnect);
+                adapter.off('disconnect', handleDisconnect);
                 adapter.off('error', handleError);
             };
         }
-<<<<<<< HEAD
-    }, [adapter, onReady, onConnect, onDisconnect, handleError]);
-=======
-    }, [adapter, onConnect, onDisconnect, onError]);
->>>>>>> a834fa12
+    }, [adapter, handleConnect, handleDisconnect, handleError]);
 
     return (
         <WalletContext.Provider
