--- conflicted
+++ resolved
@@ -50,15 +50,9 @@
         "@solana/wallet-adapter-mathwallet": "^0.9.7",
         "@solana/wallet-adapter-neko": "^0.2.1",
         "@solana/wallet-adapter-nightly": "^0.1.4",
-<<<<<<< HEAD
-        "@solana/wallet-adapter-nufi": "^0.1.4",
-        "@solana/wallet-adapter-particle": "^0.1.0",
-        "@solana/wallet-adapter-phantom": "^0.9.9",
-=======
         "@solana/wallet-adapter-nufi": "^0.1.5",
         "@solana/wallet-adapter-particle": "^0.1.0",
         "@solana/wallet-adapter-phantom": "^0.9.10",
->>>>>>> 9da04580
         "@solana/wallet-adapter-safepal": "^0.5.7",
         "@solana/wallet-adapter-saifu": "^0.1.5",
         "@solana/wallet-adapter-salmon": "^0.1.1",
