import { createTheme, StyledEngineProvider, ThemeProvider } from '@mui/material';
import { deepPurple, pink } from '@mui/material/colors';
import { WalletModalProvider as AntDesignWalletModalProvider } from '@solana/wallet-adapter-ant-design';
import { WalletAdapterNetwork, WalletError } from '@solana/wallet-adapter-base';
import { WalletDialogProvider as MaterialUIWalletDialogProvider } from '@solana/wallet-adapter-material-ui';
import { ConnectionProvider, WalletProvider } from '@solana/wallet-adapter-react';
import { WalletModalProvider as ReactUIWalletModalProvider } from '@solana/wallet-adapter-react-ui';
import {
    GlowWalletAdapter,
    PhantomWalletAdapter,
    SlopeWalletAdapter,
    SolflareWalletAdapter,
    TorusWalletAdapter,
    WalletConnectWalletAdapter,
} from '@solana/wallet-adapter-wallets';
import { clusterApiUrl } from '@solana/web3.js';
import { SnackbarProvider, useSnackbar } from 'notistack';
import { FC, ReactNode, useCallback, useMemo } from 'react';
import { AutoConnectProvider, useAutoConnect } from './AutoConnectProvider';

const theme = createTheme({
    palette: {
        mode: 'dark',
        primary: {
            main: deepPurple[700],
        },
        secondary: {
            main: pink[700],
        },
    },
    components: {
        MuiButtonBase: {
            styleOverrides: {
                root: {
                    justifyContent: 'flex-start',
                },
            },
        },
        MuiButton: {
            styleOverrides: {
                root: {
                    textTransform: 'none',
                    padding: '12px 16px',
                },
                startIcon: {
                    marginRight: 8,
                },
                endIcon: {
                    marginLeft: 8,
                },
            },
        },
    },
});

const WalletContextProvider: FC<{ children: ReactNode }> = ({ children }) => {
    const { autoConnect } = useAutoConnect();

    // Can be set to 'devnet', 'testnet', or 'mainnet-beta'
    const network = WalletAdapterNetwork.Devnet;

    // You can also provide a custom RPC endpoint
    const endpoint = useMemo(() => clusterApiUrl(network), [network]);

    // @solana/wallet-adapter-wallets includes all the adapters but supports tree shaking and lazy loading --
    // Only the wallets you configure here will be compiled into your application, and only the dependencies
    // of wallets that your users connect to will be loaded
    const wallets = useMemo(
        () => [
            new PhantomWalletAdapter(),
            new GlowWalletAdapter(),
            new SlopeWalletAdapter(),
            new SolflareWalletAdapter({ network }),
            new TorusWalletAdapter(),
<<<<<<< HEAD
            new LedgerWalletAdapter(),
            new SolletWalletAdapter({ network }),
            new SolletExtensionWalletAdapter({ network }),
            new WalletConnectWalletAdapter({
                options: {
                    relayUrl: 'wss://relay.walletconnect.com',
                    // example WC dapp project ID
                    projectId: 'e899c82be21d4acca2c8aec45e893598',
                    metadata: {
                        name: 'Example Dapp',
                        description: 'Example Dapp',
                        url: 'https://github.com/solana-labs/wallet-adapter',
                        icons: ['https://avatars.githubusercontent.com/u/35608259?s=200'],
                    },
                },
            }),
=======
>>>>>>> b38a1e94
        ],
        [network]
    );

    const { enqueueSnackbar } = useSnackbar();
    const onError = useCallback(
        (error: WalletError) => {
            enqueueSnackbar(error.message ? `${error.name}: ${error.message}` : error.name, { variant: 'error' });
            console.error(error);
        },
        [enqueueSnackbar]
    );

    return (
        <ConnectionProvider endpoint={endpoint}>
            <WalletProvider wallets={wallets} onError={onError} autoConnect={autoConnect}>
                <MaterialUIWalletDialogProvider>
                    <AntDesignWalletModalProvider>
                        <ReactUIWalletModalProvider>{children}</ReactUIWalletModalProvider>
                    </AntDesignWalletModalProvider>
                </MaterialUIWalletDialogProvider>
            </WalletProvider>
        </ConnectionProvider>
    );
};

export const ContextProvider: FC<{ children: ReactNode }> = ({ children }) => {
    return (
        <StyledEngineProvider injectFirst>
            <ThemeProvider theme={theme}>
                <SnackbarProvider>
                    <AutoConnectProvider>
                        <WalletContextProvider>{children}</WalletContextProvider>
                    </AutoConnectProvider>
                </SnackbarProvider>
            </ThemeProvider>
        </StyledEngineProvider>
    );
};<|MERGE_RESOLUTION|>--- conflicted
+++ resolved
@@ -72,10 +72,6 @@
             new SlopeWalletAdapter(),
             new SolflareWalletAdapter({ network }),
             new TorusWalletAdapter(),
-<<<<<<< HEAD
-            new LedgerWalletAdapter(),
-            new SolletWalletAdapter({ network }),
-            new SolletExtensionWalletAdapter({ network }),
             new WalletConnectWalletAdapter({
                 options: {
                     relayUrl: 'wss://relay.walletconnect.com',
@@ -89,8 +85,6 @@
                     },
                 },
             }),
-=======
->>>>>>> b38a1e94
         ],
         [network]
     );
