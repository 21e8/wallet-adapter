# `@solana/wallet-adapter`

Modular TypeScript wallet adapters and components for Solana applications.

![Wallets](wallets.png)

## Quick Links

<<<<<<< HEAD
- [Docs](https://solana-labs.github.io/wallet-adapter/)
- [Example](https://solana-labs.github.io/wallet-adapter/example/)

## Packages

| package                                                                                                       | description                                                                      | npm                                                                                                                      | version |
|---------------------------------------------------------------------------------------------------------------|----------------------------------------------------------------------------------|--------------------------------------------------------------------------------------------------------------------------|---------|
| [wallets](https://github.com/solana-labs/wallet-adapter/tree/master/packages/wallets)                         | All wallets with icons                                                           | [`@solana/wallet-adapter-wallets`](https://www.npmjs.com/package/@solana/wallet-adapter-wallets)                         | `0.7.0` |
| [react](https://github.com/solana-labs/wallet-adapter/tree/master/packages/react)                             | React hooks and context for dApps                                                | [`@solana/wallet-adapter-react`](https://www.npmjs.com/package/@solana/wallet-adapter-react)                             | `0.8.0` |
| [base](https://github.com/solana-labs/wallet-adapter/tree/master/packages/base)                               | Adapter interface, errors, and utilities                                         | [`@solana/wallet-adapter-base`](https://www.npmjs.com/package/@solana/wallet-adapter-base)                               | `0.5.0` |
| [phantom](https://github.com/solana-labs/wallet-adapter/tree/master/packages/phantom)                         | Adapter for [Phantom](https://www.phantom.app)                                   | [`@solana/wallet-adapter-phantom`](https://www.npmjs.com/package/@solana/wallet-adapter-phantom)                         | `0.5.0` |
| [solflare](https://github.com/solana-labs/wallet-adapter/tree/master/packages/solflare)                       | Adapter for [Solflare](https://solflare.com)                                     | [`@solana/wallet-adapter-solflare`](https://www.npmjs.com/package/@solana/wallet-adapter-solflare)                       | `0.2.0` |
| [torus](https://github.com/solana-labs/wallet-adapter/tree/master/packages/torus)                             | Adapter for [Torus](https://tor.us)                                              | [`@solana/wallet-adapter-torus`](https://www.npmjs.com/package/@solana/wallet-adapter-torus)                             | `0.6.0` |
| [ledger](https://github.com/solana-labs/wallet-adapter/tree/master/packages/ledger)                           | Adapter for [Ledger](https://www.ledger.com)                                     | [`@solana/wallet-adapter-ledger`](https://www.npmjs.com/package/@solana/wallet-adapter-ledger)                           | `0.5.0` |
| [sollet](https://github.com/solana-labs/wallet-adapter/tree/master/packages/sollet)                           | Adapter for [Sollet](https://www.sollet.io)                                      | [`@solana/wallet-adapter-sollet`](https://www.npmjs.com/package/@solana/wallet-adapter-sollet)                           | `0.5.0` |
| [solong](https://github.com/solana-labs/wallet-adapter/tree/master/packages/solong)                           | Adapter for [Solong](https://solongwallet.com)                                   | [`@solana/wallet-adapter-solong`](https://www.npmjs.com/package/@solana/wallet-adapter-solong)                           | `0.5.0` |
| [mathwallet](https://github.com/solana-labs/wallet-adapter/tree/master/packages/mathwallet)                   | Adapter for [MathWallet](https://mathwallet.org)                                 | [`@solana/wallet-adapter-mathwallet`](https://www.npmjs.com/package/@solana/wallet-adapter-mathwallet)                   | `0.5.0` |
| [coin98](https://github.com/solana-labs/wallet-adapter/tree/master/packages/coin98)                           | Adapter for [Coin98](https://coin98.com)                                         | [`@solana/wallet-adapter-coin98`](https://www.npmjs.com/package/@solana/wallet-adapter-coin98)                           | `0.1.0` |
| [bitpie](https://github.com/solana-labs/wallet-adapter/tree/master/packages/bitpie)                           | Adapter for [Bitpie](https://bitpie.com)                                         | [`@solana/wallet-adapter-bitpie`](https://www.npmjs.com/package/@solana/wallet-adapter-bitpie)                           | `0.1.0` |
| [walletconnect](https://github.com/solana-labs/wallet-adapter/tree/master/packages/walletconnect)             | Adapter for [WalletConnect](https://walletconnect.org)                           | [`@solana/wallet-adapter-walletconnect`](https://www.npmjs.com/package/@solana/wallet-adapter-walletconnect)             | `0.1.0` |
| [material-ui](https://github.com/solana-labs/wallet-adapter/tree/master/packages/material-ui)                 | Components for [Material UI](https://material-ui.com)                            | [`@solana/wallet-adapter-material-ui`](https://www.npmjs.com/package/@solana/wallet-adapter-material-ui)                 | `0.8.0` |
| [ant-design](https://github.com/solana-labs/wallet-adapter/tree/master/packages/ant-design)                   | Components for [Ant Design](https://ant.design)                                  | [`@solana/wallet-adapter-ant-design`](https://www.npmjs.com/package/@solana/wallet-adapter-ant-design)                   | `0.3.0` |
| [material-ui-starter](https://github.com/solana-labs/wallet-adapter/tree/master/packages/material-ui-starter) | [Create React App](https://create-react-app.dev) project using Material UI       | [`@solana/wallet-adapter-material-ui-starter`](https://www.npmjs.com/package/@solana/wallet-adapter-material-ui-starter) | `0.5.0` |
| [example](https://github.com/solana-labs/wallet-adapter/tree/master/packages/example)                         | Demo of components                                                               | [`@solana/wallet-adapter-example`](https://www.npmjs.com/package/@solana/wallet-adapter-example)                         | `0.8.0` |

## Quick Setup (using React with Material UI)

See the [material-ui-starter](https://github.com/solana-labs/wallet-adapter/tree/master/packages/material-ui-starter) package for a more complete example.
=======
- [Demo](https://solana-labs.github.io/wallet-adapter/example/)
- [TypeScript Docs](https://solana-labs.github.io/wallet-adapter/)
- [FAQ (Frequently Asked Questions)](https://github.com/solana-labs/wallet-adapter/blob/master/FAQ.md)
    + [How can I get support?](https://github.com/solana-labs/wallet-adapter/blob/master/FAQ.md#how-can-i-get-support)
    + [Can I use this with ___?](https://github.com/solana-labs/wallet-adapter/blob/master/FAQ.md#can-i-use-this-with-___)
    + [What does this error mean?](https://github.com/solana-labs/wallet-adapter/blob/master/FAQ.md#what-does-this-error-mean)
    + [How can I sign and verify messages?](https://github.com/solana-labs/wallet-adapter/blob/master/FAQ.md#how-can-i-sign-and-verify-messages)
- [Quick Setup (using React UI)](#quick-setup-using-react-ui)
    + [Install](#install)
    + [Setup](#setup)
    + [Usage](#usage)
- [Packages](#packages)
    + [Core](#core)
    + [UI Components](#ui-components)
    + [Starter Projects](#starter-projects)
    + [Wallets](#wallets)
- [Build from Source](#build-from-source)

## Quick Setup (using React UI)

There are also [material-ui](https://github.com/solana-labs/wallet-adapter/tree/master/packages/ui/material-ui) and [ant-design](https://github.com/solana-labs/wallet-adapter/tree/master/packages/ui/ant-design) packages if you use those component frameworks.
>>>>>>> 24ea4c30

### Install

Install these dependencies:

```shell
yarn add @solana/wallet-adapter-base \
         @solana/wallet-adapter-react \
         @solana/wallet-adapter-react-ui \
         @solana/wallet-adapter-wallets \
         @solana/web3.js \
         react
```

### Setup

```tsx
import React, { FC, useMemo } from 'react';
import { ConnectionProvider, WalletProvider } from '@solana/wallet-adapter-react';
<<<<<<< HEAD
=======
import { WalletAdapterNetwork } from '@solana/wallet-adapter-base';
>>>>>>> 24ea4c30
import {
    LedgerWalletAdapter,
    PhantomWalletAdapter,
    SlopeWalletAdapter,
    SolflareWalletAdapter,
    SolletExtensionWalletAdapter,
    SolletWalletAdapter,
    TorusWalletAdapter,
} from '@solana/wallet-adapter-wallets';
import {
    WalletModalProvider,
    WalletDisconnectButton,
<<<<<<< HEAD
    WalletMultiButton,
} from '@solana/wallet-adapter-material-ui';
import { clusterApiUrl } from '@solana/web3.js';
=======
    WalletMultiButton
} from '@solana/wallet-adapter-react-ui';
import { clusterApiUrl } from '@solana/web3.js';

// Default styles that can be overridden by your app
require('@solana/wallet-adapter-react-ui/styles.css');
>>>>>>> 24ea4c30

export const Wallet: FC = () => {
    // The network can be set to 'devnet', 'testnet', or 'mainnet-beta'.
    const network = WalletAdapterNetwork.Devnet;

    // You can also provide a custom RPC endpoint.
    const endpoint = useMemo(() => clusterApiUrl(network), [network]);

    // @solana/wallet-adapter-wallets includes all the adapters but supports tree shaking and lazy loading --
    // Only the wallets you configure here will be compiled into your application, and only the dependencies
    // of wallets that your users connect to will be loaded.
    const wallets = useMemo(
        () => [
            new PhantomWalletAdapter(),
            new SlopeWalletAdapter(),
            new SolflareWalletAdapter({ network }),
            new TorusWalletAdapter(),
            new LedgerWalletAdapter(),
            new SolletWalletAdapter({ network }),
            new SolletExtensionWalletAdapter({ network }),
        ],
        [network]
    );

    return (
        <ConnectionProvider endpoint={endpoint}>
            <WalletProvider wallets={wallets} autoConnect>
                <WalletModalProvider>
                    <WalletMultiButton />
                    <WalletDisconnectButton />
                    { /* Your app's components go here, nested within the context providers. */ }
                </WalletModalProvider>
            </WalletProvider>
        </ConnectionProvider>
    );
};
```

### Usage

```tsx
import { WalletNotConnectedError } from '@solana/wallet-adapter-base';
import { useConnection, useWallet } from '@solana/wallet-adapter-react';
import { Keypair, SystemProgram, Transaction } from '@solana/web3.js';
import React, { FC, useCallback } from 'react';

export const SendOneLamportToRandomAddress: FC = () => {
    const { connection } = useConnection();
    const { publicKey, sendTransaction } = useWallet();

    const onClick = useCallback(async () => {
        if (!publicKey) throw new WalletNotConnectedError();

        const transaction = new Transaction().add(
            SystemProgram.transfer({
                fromPubkey: publicKey,
                toPubkey: Keypair.generate().publicKey,
                lamports: 1,
            })
        );

        const signature = await sendTransaction(transaction, connection);

        await connection.confirmTransaction(signature, 'processed');
    }, [publicKey, sendTransaction, connection]);

    // Set to 'devnet' | 'testnet' | 'mainnet-beta' or provide a custom RPC endpoint
    const endpoint = useMemo(() => clusterApiUrl('devnet'), []);

    return (
<<<<<<< HEAD
        <ConnectionProvider endpoint={endpoint}>
            <WalletProvider wallets={wallets} autoConnect>
                <WalletDialogProvider>
                    <WalletMultiButton/>
                    <WalletDisconnectButton/>
                </WalletDialogProvider>
            </WalletProvider>
        </ConnectionProvider>
    );
};
```

### Usage

```tsx
import { WalletNotConnectedError } from "@solana/wallet-adapter-base";
import { useConnection, useWallet } from '@solana/wallet-adapter-react';
import { Keypair, SystemProgram, Transaction } from '@solana/web3.js';
import React, { FC, useCallback } from 'react';

export const SendOneLamportToRandomAddress: FC = () => {
    const { connection } = useConnection();
    const { publicKey, sendTransaction } = useWallet();

    const onClick = useCallback(async () => {
        if (!publicKey) throw new WalletNotConnectedError();

        const transaction = new Transaction().add(
            SystemProgram.transfer({
                fromPubkey: publicKey,
                toPubkey: Keypair.generate().publicKey,
                lamports: 1,
            })
        );

        const signature = await sendTransaction(transaction, connection);

        await connection.confirmTransaction(signature, 'processed');
    }, [publicKey, sendTransaction, connection]);

    return <button onClick={onClick} disabled={!publicKey}>Send 1 lamport to a random address!</button>;
};
=======
        <button onClick={onClick} disabled={!publicKey}>
            Send 1 lamport to a random address!
        </button>
    );
};
```

## Packages
This library is organized into small packages with few dependencies.
To add it to your dApp, you'll need core packages, some wallets, and UI components for your chosen framework.

### Core
These packages are what most projects can use to support wallets on Solana.

| package                                                                                     | description                                               | npm                                                                                            |
| ------------------------------------------------------------------------------------------- | --------------------------------------------------------- | ---------------------------------------------------------------------------------------------- |
| [base](https://github.com/solana-labs/wallet-adapter/tree/master/packages/core/base)        | Adapter interfaces, error types, and common utilities     | [`@solana/wallet-adapter-base`](https://npmjs.com/package/@solana/wallet-adapter-base)         |
| [react](https://github.com/solana-labs/wallet-adapter/tree/master/packages/core/react)      | Contexts and hooks for React dApps                        | [`@solana/wallet-adapter-react`](https://npmjs.com/package/@solana/wallet-adapter-react)       |
| [angular](https://github.com/heavy-duty/platform/tree/master/libs/wallet-adapter)           | Stores and configuration for Angular dApps                | [`@heavy-duty/wallet-adapter`](https://www.npmjs.com/package/@heavy-duty/wallet-adapter)       |
| [vue](https://github.com/lorisleiva/solana-wallets-vue)                                     | Stores, composables, and components for Vue 2 and 3 dApps | [`solana-wallets-vue`](https://npmjs.com/package/solana-wallets-vue)                           |
| [svelte](https://github.com/solana-labs/wallet-adapter/tree/master/packages/core/svelte) \* | Stores for Svelte dApps                                   | [`@solana/wallet-adapter-svelte`](https://www.npmjs.com/package/@solana/wallet-adapter-svelte) |

\* Package has not been published to NPM yet.

### Wallets
These packages provide adapters for each wallet.
You can use the [wallets](https://github.com/solana-labs/wallet-adapter/tree/master/packages/wallets/wallets) package, or add the individual wallet packages you want.

| package                                                                                                      | description                                            | npm                                                                                                      |
| ------------------------------------------------------------------------------------------------------------ | ------------------------------------------------------ | -------------------------------------------------------------------------------------------------------- |
| [wallets](https://github.com/solana-labs/wallet-adapter/tree/master/packages/wallets/wallets)                | Includes all the wallets (with tree shaking)           | [`@solana/wallet-adapter-wallets`](https://npmjs.com/package/@solana/wallet-adapter-wallets)             |
| [bitkeep](https://github.com/solana-labs/wallet-adapter/tree/master/packages/wallets/bitkeep)                | Adapter for [BitKeep](https://bitkeep.com)             | [`@solana/wallet-adapter-bitkeep`](https://npmjs.com/package/@solana/wallet-adapter-bitkeep)             |
| [bitpie](https://github.com/solana-labs/wallet-adapter/tree/master/packages/wallets/bitpie)                  | Adapter for [Bitpie](https://bitpie.com)               | [`@solana/wallet-adapter-bitpie`](https://npmjs.com/package/@solana/wallet-adapter-bitpie)               |
| [blocto](https://github.com/solana-labs/wallet-adapter/tree/master/packages/wallets/blocto)                  | Adapter for [Blocto](https://blocto.app)               | [`@solana/wallet-adapter-blocto`](https://npmjs.com/package/@solana/wallet-adapter-blocto)               |
| [clover](https://github.com/solana-labs/wallet-adapter/tree/master/packages/wallets/clover)                  | Adapter for [Clover](https://clover.finance)           | [`@solana/wallet-adapter-clover`](https://npmjs.com/package/@solana/wallet-adapter-clover)               |
| [coin98](https://github.com/solana-labs/wallet-adapter/tree/master/packages/wallets/coin98)                  | Adapter for [Coin98](https://coin98.com)               | [`@solana/wallet-adapter-coin98`](https://npmjs.com/package/@solana/wallet-adapter-coin98)               |
| [coinhub](https://github.com/solana-labs/wallet-adapter/tree/master/packages/wallets/coinhub)                | Adapter for [Coinhub](https://coinhub.org)             | [`@solana/wallet-adapter-coinhub`](https://npmjs.com/package/@solana/wallet-adapter-coinhub)             |
| [ledger](https://github.com/solana-labs/wallet-adapter/tree/master/packages/wallets/ledger)                  | Adapter for [Ledger](https://ledger.com)               | [`@solana/wallet-adapter-ledger`](https://npmjs.com/package/@solana/wallet-adapter-ledger)               |
| [mathwallet](https://github.com/solana-labs/wallet-adapter/tree/master/packages/wallets/mathwallet)          | Adapter for [MathWallet](https://mathwallet.org)       | [`@solana/wallet-adapter-mathwallet`](https://npmjs.com/package/@solana/wallet-adapter-mathwallet)       |
| [phantom](https://github.com/solana-labs/wallet-adapter/tree/master/packages/wallets/phantom)                | Adapter for [Phantom](https://phantom.app)             | [`@solana/wallet-adapter-phantom`](https://npmjs.com/package/@solana/wallet-adapter-phantom)             |
| [safepal](https://github.com/solana-labs/wallet-adapter/tree/master/packages/wallets/safepal)                | Adapter for [SafePal](https://safepal.io)              | [`@solana/wallet-adapter-safepal`](https://npmjs.com/package/@solana/wallet-adapter-safepal)             |
| [slope](https://github.com/solana-labs/wallet-adapter/tree/master/packages/wallets/slope)                    | Adapter for [Slope](https://slope.finance)             | [`@solana/wallet-adapter-slope`](https://npmjs.com/package/@solana/wallet-adapter-slope)                 |
| [solflare](https://github.com/solana-labs/wallet-adapter/tree/master/packages/wallets/solflare)              | Adapter for [Solflare](https://solflare.com)           | [`@solana/wallet-adapter-solflare`](https://npmjs.com/package/@solana/wallet-adapter-solflare)           |
| [sollet](https://github.com/solana-labs/wallet-adapter/tree/master/packages/wallets/sollet)                  | Adapter for [Sollet](https://www.sollet.io)            | [`@solana/wallet-adapter-sollet`](https://npmjs.com/package/@solana/wallet-adapter-sollet)               |
| [solong](https://github.com/solana-labs/wallet-adapter/tree/master/packages/wallets/solong)                  | Adapter for [Solong](https://solongwallet.com)         | [`@solana/wallet-adapter-solong`](https://npmjs.com/package/@solana/wallet-adapter-solong)               |
| [tokenpocket](https://github.com/solana-labs/wallet-adapter/tree/master/packages/wallets/tokenpocket)        | Adapter for [TokenPocket](https://tokenpocket.pro)     | [`@solana/wallet-adapter-tokenpocket`](https://npmjs.com/package/@solana/wallet-adapter-tokenpocket)     |
| [torus](https://github.com/solana-labs/wallet-adapter/tree/master/packages/wallets/torus)                    | Adapter for [Torus](https://tor.us)                    | [`@solana/wallet-adapter-torus`](https://npmjs.com/package/@solana/wallet-adapter-torus)                 |
| [walletconnect](https://github.com/solana-labs/wallet-adapter/tree/master/packages/wallets/walletconnect) \* | Adapter for [WalletConnect](https://walletconnect.org) | [`@solana/wallet-adapter-walletconnect`](https://npmjs.com/package/@solana/wallet-adapter-walletconnect) |

\* Package has not been published to NPM yet.

### UI Components
These packages provide components for common UI frameworks.

| package                                                                                                   | description                                                        | npm                                                                                                        |
| --------------------------------------------------------------------------------------------------------- | ------------------------------------------------------------------ | ---------------------------------------------------------------------------------------------------------- |
| [react-ui](https://github.com/solana-labs/wallet-adapter/tree/master/packages/ui/react-ui)                | Components for React (no UI framework, just CSS)                   | [`@solana/wallet-adapter-react-ui`](https://npmjs.com/package/@solana/wallet-adapter-react-ui)             |
| [material-ui](https://github.com/solana-labs/wallet-adapter/tree/master/packages/ui/material-ui)          | Components for [Material UI](https://material-ui.com) with React   | [`@solana/wallet-adapter-material-ui`](https://npmjs.com/package/@solana/wallet-adapter-material-ui)       |
| [ant-design](https://github.com/solana-labs/wallet-adapter/tree/master/packages/ui/ant-design)            | Components for [Ant Design](https://ant.design) with React         | [`@solana/wallet-adapter-ant-design`](https://npmjs.com/package/@solana/wallet-adapter-ant-design)         |
| [angular-material-ui](https://github.com/heavy-duty/platform/tree/master/libs/wallet-adapter/ui/material) | Components for [Angular Material UI](https://material.angular.io/) | [`@heavy-duty/wallet-adapter-material`](https://www.npmjs.com/package/@heavy-duty/wallet-adapter-material) |

### Starter Projects
These packages provide projects that you can use to start building a dApp with built-in wallet support.
Alternatively, check out [solana-dapp-next](https://github.com/lisenmayben/solana-dapp-next) for a more complete framework.

| package                                                                                                               | description                                                                | npm                                                                                                                  |
| --------------------------------------------------------------------------------------------------------------------- | -------------------------------------------------------------------------- | -------------------------------------------------------------------------------------------------------------------- |
| [example](https://github.com/solana-labs/wallet-adapter/tree/master/packages/starter/example)                         | Demo of UI components                                                      | [`@solana/wallet-adapter-example`](https://npmjs.com/package/@solana/wallet-adapter-example)                         |
| [material-ui-starter](https://github.com/solana-labs/wallet-adapter/tree/master/packages/starter/material-ui-starter) | [Create React App](https://create-react-app.dev) project using Material UI | [`@solana/wallet-adapter-material-ui-starter`](https://npmjs.com/package/@solana/wallet-adapter-material-ui-starter) |
| [react-ui-starter](https://github.com/solana-labs/wallet-adapter/tree/master/packages/starter/react-ui-starter)       | [Create React App](https://create-react-app.dev) project using React UI    | [`@solana/wallet-adapter-react-ui-starter`](https://npmjs.com/package/@solana/wallet-adapter-react-ui-starter)       |
| [nextjs-starter](https://github.com/solana-labs/wallet-adapter/tree/master/packages/starter/nextjs-starter)           | [Next.js](https://nextjs.org) project using React                          | [`@solana/wallet-adapter-nextjs-starter`](https://npmjs.com/package/@solana/wallet-adapter-nextjs-starter)           |

## Build from Source

1. Clone the project:
```shell
git clone https://github.com/solana-labs/wallet-adapter.git
```

2. Install dependencies:
```shell
cd wallet-adapter
yarn install
```

3. Build all packages:
```shell
yarn build
```

4. Run locally:
```shell
cd packages/starter/react-ui-starter
yarn start
>>>>>>> 24ea4c30
```<|MERGE_RESOLUTION|>--- conflicted
+++ resolved
@@ -6,36 +6,6 @@
 
 ## Quick Links
 
-<<<<<<< HEAD
-- [Docs](https://solana-labs.github.io/wallet-adapter/)
-- [Example](https://solana-labs.github.io/wallet-adapter/example/)
-
-## Packages
-
-| package                                                                                                       | description                                                                      | npm                                                                                                                      | version |
-|---------------------------------------------------------------------------------------------------------------|----------------------------------------------------------------------------------|--------------------------------------------------------------------------------------------------------------------------|---------|
-| [wallets](https://github.com/solana-labs/wallet-adapter/tree/master/packages/wallets)                         | All wallets with icons                                                           | [`@solana/wallet-adapter-wallets`](https://www.npmjs.com/package/@solana/wallet-adapter-wallets)                         | `0.7.0` |
-| [react](https://github.com/solana-labs/wallet-adapter/tree/master/packages/react)                             | React hooks and context for dApps                                                | [`@solana/wallet-adapter-react`](https://www.npmjs.com/package/@solana/wallet-adapter-react)                             | `0.8.0` |
-| [base](https://github.com/solana-labs/wallet-adapter/tree/master/packages/base)                               | Adapter interface, errors, and utilities                                         | [`@solana/wallet-adapter-base`](https://www.npmjs.com/package/@solana/wallet-adapter-base)                               | `0.5.0` |
-| [phantom](https://github.com/solana-labs/wallet-adapter/tree/master/packages/phantom)                         | Adapter for [Phantom](https://www.phantom.app)                                   | [`@solana/wallet-adapter-phantom`](https://www.npmjs.com/package/@solana/wallet-adapter-phantom)                         | `0.5.0` |
-| [solflare](https://github.com/solana-labs/wallet-adapter/tree/master/packages/solflare)                       | Adapter for [Solflare](https://solflare.com)                                     | [`@solana/wallet-adapter-solflare`](https://www.npmjs.com/package/@solana/wallet-adapter-solflare)                       | `0.2.0` |
-| [torus](https://github.com/solana-labs/wallet-adapter/tree/master/packages/torus)                             | Adapter for [Torus](https://tor.us)                                              | [`@solana/wallet-adapter-torus`](https://www.npmjs.com/package/@solana/wallet-adapter-torus)                             | `0.6.0` |
-| [ledger](https://github.com/solana-labs/wallet-adapter/tree/master/packages/ledger)                           | Adapter for [Ledger](https://www.ledger.com)                                     | [`@solana/wallet-adapter-ledger`](https://www.npmjs.com/package/@solana/wallet-adapter-ledger)                           | `0.5.0` |
-| [sollet](https://github.com/solana-labs/wallet-adapter/tree/master/packages/sollet)                           | Adapter for [Sollet](https://www.sollet.io)                                      | [`@solana/wallet-adapter-sollet`](https://www.npmjs.com/package/@solana/wallet-adapter-sollet)                           | `0.5.0` |
-| [solong](https://github.com/solana-labs/wallet-adapter/tree/master/packages/solong)                           | Adapter for [Solong](https://solongwallet.com)                                   | [`@solana/wallet-adapter-solong`](https://www.npmjs.com/package/@solana/wallet-adapter-solong)                           | `0.5.0` |
-| [mathwallet](https://github.com/solana-labs/wallet-adapter/tree/master/packages/mathwallet)                   | Adapter for [MathWallet](https://mathwallet.org)                                 | [`@solana/wallet-adapter-mathwallet`](https://www.npmjs.com/package/@solana/wallet-adapter-mathwallet)                   | `0.5.0` |
-| [coin98](https://github.com/solana-labs/wallet-adapter/tree/master/packages/coin98)                           | Adapter for [Coin98](https://coin98.com)                                         | [`@solana/wallet-adapter-coin98`](https://www.npmjs.com/package/@solana/wallet-adapter-coin98)                           | `0.1.0` |
-| [bitpie](https://github.com/solana-labs/wallet-adapter/tree/master/packages/bitpie)                           | Adapter for [Bitpie](https://bitpie.com)                                         | [`@solana/wallet-adapter-bitpie`](https://www.npmjs.com/package/@solana/wallet-adapter-bitpie)                           | `0.1.0` |
-| [walletconnect](https://github.com/solana-labs/wallet-adapter/tree/master/packages/walletconnect)             | Adapter for [WalletConnect](https://walletconnect.org)                           | [`@solana/wallet-adapter-walletconnect`](https://www.npmjs.com/package/@solana/wallet-adapter-walletconnect)             | `0.1.0` |
-| [material-ui](https://github.com/solana-labs/wallet-adapter/tree/master/packages/material-ui)                 | Components for [Material UI](https://material-ui.com)                            | [`@solana/wallet-adapter-material-ui`](https://www.npmjs.com/package/@solana/wallet-adapter-material-ui)                 | `0.8.0` |
-| [ant-design](https://github.com/solana-labs/wallet-adapter/tree/master/packages/ant-design)                   | Components for [Ant Design](https://ant.design)                                  | [`@solana/wallet-adapter-ant-design`](https://www.npmjs.com/package/@solana/wallet-adapter-ant-design)                   | `0.3.0` |
-| [material-ui-starter](https://github.com/solana-labs/wallet-adapter/tree/master/packages/material-ui-starter) | [Create React App](https://create-react-app.dev) project using Material UI       | [`@solana/wallet-adapter-material-ui-starter`](https://www.npmjs.com/package/@solana/wallet-adapter-material-ui-starter) | `0.5.0` |
-| [example](https://github.com/solana-labs/wallet-adapter/tree/master/packages/example)                         | Demo of components                                                               | [`@solana/wallet-adapter-example`](https://www.npmjs.com/package/@solana/wallet-adapter-example)                         | `0.8.0` |
-
-## Quick Setup (using React with Material UI)
-
-See the [material-ui-starter](https://github.com/solana-labs/wallet-adapter/tree/master/packages/material-ui-starter) package for a more complete example.
-=======
 - [Demo](https://solana-labs.github.io/wallet-adapter/example/)
 - [TypeScript Docs](https://solana-labs.github.io/wallet-adapter/)
 - [FAQ (Frequently Asked Questions)](https://github.com/solana-labs/wallet-adapter/blob/master/FAQ.md)
@@ -57,7 +27,6 @@
 ## Quick Setup (using React UI)
 
 There are also [material-ui](https://github.com/solana-labs/wallet-adapter/tree/master/packages/ui/material-ui) and [ant-design](https://github.com/solana-labs/wallet-adapter/tree/master/packages/ui/ant-design) packages if you use those component frameworks.
->>>>>>> 24ea4c30
 
 ### Install
 
@@ -77,10 +46,7 @@
 ```tsx
 import React, { FC, useMemo } from 'react';
 import { ConnectionProvider, WalletProvider } from '@solana/wallet-adapter-react';
-<<<<<<< HEAD
-=======
 import { WalletAdapterNetwork } from '@solana/wallet-adapter-base';
->>>>>>> 24ea4c30
 import {
     LedgerWalletAdapter,
     PhantomWalletAdapter,
@@ -93,18 +59,12 @@
 import {
     WalletModalProvider,
     WalletDisconnectButton,
-<<<<<<< HEAD
-    WalletMultiButton,
-} from '@solana/wallet-adapter-material-ui';
-import { clusterApiUrl } from '@solana/web3.js';
-=======
     WalletMultiButton
 } from '@solana/wallet-adapter-react-ui';
 import { clusterApiUrl } from '@solana/web3.js';
 
 // Default styles that can be overridden by your app
 require('@solana/wallet-adapter-react-ui/styles.css');
->>>>>>> 24ea4c30
 
 export const Wallet: FC = () => {
     // The network can be set to 'devnet', 'testnet', or 'mainnet-beta'.
@@ -171,54 +131,7 @@
         await connection.confirmTransaction(signature, 'processed');
     }, [publicKey, sendTransaction, connection]);
 
-    // Set to 'devnet' | 'testnet' | 'mainnet-beta' or provide a custom RPC endpoint
-    const endpoint = useMemo(() => clusterApiUrl('devnet'), []);
-
     return (
-<<<<<<< HEAD
-        <ConnectionProvider endpoint={endpoint}>
-            <WalletProvider wallets={wallets} autoConnect>
-                <WalletDialogProvider>
-                    <WalletMultiButton/>
-                    <WalletDisconnectButton/>
-                </WalletDialogProvider>
-            </WalletProvider>
-        </ConnectionProvider>
-    );
-};
-```
-
-### Usage
-
-```tsx
-import { WalletNotConnectedError } from "@solana/wallet-adapter-base";
-import { useConnection, useWallet } from '@solana/wallet-adapter-react';
-import { Keypair, SystemProgram, Transaction } from '@solana/web3.js';
-import React, { FC, useCallback } from 'react';
-
-export const SendOneLamportToRandomAddress: FC = () => {
-    const { connection } = useConnection();
-    const { publicKey, sendTransaction } = useWallet();
-
-    const onClick = useCallback(async () => {
-        if (!publicKey) throw new WalletNotConnectedError();
-
-        const transaction = new Transaction().add(
-            SystemProgram.transfer({
-                fromPubkey: publicKey,
-                toPubkey: Keypair.generate().publicKey,
-                lamports: 1,
-            })
-        );
-
-        const signature = await sendTransaction(transaction, connection);
-
-        await connection.confirmTransaction(signature, 'processed');
-    }, [publicKey, sendTransaction, connection]);
-
-    return <button onClick={onClick} disabled={!publicKey}>Send 1 lamport to a random address!</button>;
-};
-=======
         <button onClick={onClick} disabled={!publicKey}>
             Send 1 lamport to a random address!
         </button>
@@ -313,5 +226,4 @@
 ```shell
 cd packages/starter/react-ui-starter
 yarn start
->>>>>>> 24ea4c30
 ```